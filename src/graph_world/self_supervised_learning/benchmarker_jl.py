# Copyright 2022 Google LLC
#
# Licensed under the Apache License, Version 2.0 (the "License");
# you may not use this file except in compliance with the License.
# You may obtain a copy of the License at
#
#      http://www.apache.org/licenses/LICENSE-2.0
#
# Unless required by applicable law or agreed to in writing, software
# distributed under the License is distributed on an "AS IS" BASIS,
# WITHOUT WARRANTIES OR CONDITIONS OF ANY KIND, either express or implied.
# See the License for the specific language governing permissions and
# limitations under the License.
"""
There are currently 3 pieces required for each model:

  * BenchmarkerWrapper (ex. NodeGCN) -- Used in GIN config, this delegates to the Benchmarker.
  * ModelBenchmarker (ex. GCNNodeBenchmarker) -- This performs the actual training and eval steps for the model
  * Modelmpl (ex. GCNNodeModel) -- This is the actual model implemention (wrapping together convolution layers)
"""
import copy
import gin
import numpy as np
import sklearn.metrics
import torch
from torch.nn import Linear
import copy
<<<<<<< HEAD
from graph_world.models.basic_gnn import BasicGNN
from graph_world.self_supervised_learning.pretext_tasks import BasicPretextTask
from typing import TypedDict, Type, Union
=======
import inspect
>>>>>>> 4f886d36


from ..beam.benchmarker import BenchmarkerWrapper
from ..nodeclassification.benchmarker import NNNodeBenchmarker
from  . import *
from torch_geometric.data import Data, Dataset



class EvaluationMetrics(TypedDict):
    accuracy: float
    f1_micro: float
    f1_macro: float
    rocauc_ovr: float
    rocauc_ovr: float
    logloss: float
    

InputGraph = Union[Data, Dataset]

    
class NNNodeBenchmarkerJL(NNNodeBenchmarker):
  def __init__(self, generator_config : dict, model_class : BasicGNN, benchmark_params : dict, h_params : dict, 
               pretext_tasks : list[BasicPretextTask]):
    super(NNNodeBenchmarker, self).__init__(generator_config, model_class, benchmark_params, h_params)
    self._epochs = benchmark_params['epochs']
    self._lr = benchmark_params['lr']
    self._downstream_decoder = Linear(h_params['hidden_channels'], h_params['out_channels'])

    # pretext_tasks, names and weights
    self._pretext_tasks = pretext_tasks
    self._lambda = benchmark_params['lambda'] # Same weight for all pretext tasks
    self._pretext_task_names = [pt.__name__ for pt in pretext_tasks] if pretext_tasks is not None else ''
    self._pretext_task_names = "-".join(self._pretext_task_names)

    # Encoder end pretext models both have hparams in the same dict
    # The available graph encoders cannot handle unknown params, so we
    # need to remove them. 
    # We copy since tuning and logging neeeds access to the original values
    self._pretext_h_params = copy.deepcopy(h_params)
    self._encoder_h_params = copy.deepcopy(h_params)

    # Remove pretext hparams from encoder params
    for pt in pretext_tasks:
      parameters = inspect.signature(pt.__init__).parameters 
      for k,v in parameters.items():
          if k not in ['self', 'args', 'kwargs']:
            self._encoder_h_params.pop(k, None) # delete pretext hparams from encoder

    # Modify encoder output dim and instantiate encoder
    self._encoder_h_params['out_channels'] = self._encoder_h_params['hidden_channels']
    self._encoder = model_class(**self._encoder_h_params)
    
    # Give encoder instantiation to pretext tasks, 
    # so they can run modified inputs through the encoder
    self._pretext_h_params['encoder'] = self._encoder 

    self._criterion = torch.nn.CrossEntropyLoss()
    self._train_mask = None
    self._val_mask = None
    self._test_mask = None

  def GetPretextTaskNames(self):
    return self._pretext_task_names


  def train_step(self, data : InputGraph):
    self._encoder.train()
    self._downstream_decoder.train()
    [pm.decoder.train() for pm in self._pretext_models]
    self._optimizer.zero_grad()  # Clear gradients.

    # Compute downstream loss
    embeddings = self._encoder(data.x, data.edge_index) # get embeddings
    downstream_out = self._downstream_decoder(embeddings) # downstream predictions
    loss = self._criterion(downstream_out[self._train_mask],
                           data.y[self._train_mask])

    # Add pretext losses
    for pm in self._pretext_models:
      loss += self._lambda * pm.make_loss(embeddings)
    
    # Update parameters
    loss.backward()
    self._optimizer.step()
    return loss


  def test(self, data : InputGraph, test_on_val : bool = False) -> EvaluationMetrics:
    self._encoder.eval()
    self._downstream_decoder.eval()
    [pm.decoder.eval() for pm in self._pretext_models]
    out = self._downstream_decoder(self._encoder(data.x, data.edge_index))
    if test_on_val:
      pred = out[self._val_mask].detach().numpy()
    else:
      pred = out[self._test_mask].detach().numpy()

    pred_best = pred.argmax(-1)
    if test_on_val:
      correct = data.y[self._val_mask].numpy()
    else:
      correct = data.y[self._test_mask].numpy()
    n_classes = out.shape[-1]
    pred_onehot = np.zeros((len(pred_best), n_classes))
    pred_onehot[np.arange(pred_best.shape[0]), pred_best] = 1

    correct_onehot = np.zeros((len(correct), n_classes))
    correct_onehot[np.arange(correct.shape[0]), correct] = 1

    results : EvaluationMetrics = {
        'accuracy': sklearn.metrics.accuracy_score(correct, pred_best),
        'f1_micro': sklearn.metrics.f1_score(correct, pred_best,
                                                  average='micro'),
        'f1_macro': sklearn.metrics.f1_score(correct, pred_best,
                                                  average='macro'),
        'rocauc_ovr': sklearn.metrics.roc_auc_score(correct_onehot,
                                                         pred_onehot,
                                                         multi_class='ovr'),
        'rocauc_ovo': sklearn.metrics.roc_auc_score(correct_onehot,
                                                         pred_onehot,
                                                         multi_class='ovo'),
        'logloss': sklearn.metrics.log_loss(correct, pred)
    }
    return results


  def train(self, data : InputGraph, tuning_metric: str, tuning_metric_is_loss: bool):

    # Setup pretext tasks and parameters
    self._pretext_h_params['data'] = data
    self._pretext_h_params['train_mask'] = self._train_mask
    self._pretext_models = []
    params = list(self._encoder.parameters()) + list(self._downstream_decoder.parameters())
    for pt in self._pretext_tasks:
      pt_model = pt(**self._pretext_h_params) # Init pretext with hparams
      self._pretext_models += [pt_model]
      params += list(pt_model.decoder.parameters())
    
    self._optimizer = torch.optim.Adam(params,
                                    lr=self._lr,
                                    weight_decay=5e-4)

    # Train for x epochs
    losses = []
    best_val_metric = np.inf if tuning_metric_is_loss else -np.inf
    test_metrics = None
    best_val_metrics = None
    for _ in range(self._epochs):
      losses.append(float(self.train_step(data)))
      val_metrics = self.test(data, test_on_val=True)
      if ((tuning_metric_is_loss and val_metrics[tuning_metric] < best_val_metric) or
          (not tuning_metric_is_loss and val_metrics[tuning_metric] > best_val_metric)):
        best_val_metric = val_metrics[tuning_metric]
        best_val_metrics = copy.deepcopy(val_metrics)
        test_metrics = self.test(data, test_on_val=False)
    return losses, test_metrics, best_val_metrics



@gin.configurable
class NNNodeBenchmarkJL(BenchmarkerWrapper):
  def __init__(self, model_class : BasicGNN = None, benchmark_params : dict = None, h_params : dict = None, 
    pretext_tasks : list[BasicPretextTask] = None):
    super().__init__(model_class, benchmark_params, h_params)
    self._pretext_tasks = pretext_tasks

  def GetBenchmarker(self) -> NNNodeBenchmarkerJL:
    return NNNodeBenchmarkerJL(self._model_class, self._benchmark_params, self._h_params, self._pretext_tasks)

  def GetBenchmarkerClass(self) -> Type[NNNodeBenchmarkerJL]:
    return NNNodeBenchmarkerJL

  def GetPretextTasks(self) -> list[BasicPretextTask]:
    return self._pretext_tasks<|MERGE_RESOLUTION|>--- conflicted
+++ resolved
@@ -25,13 +25,10 @@
 import torch
 from torch.nn import Linear
 import copy
-<<<<<<< HEAD
 from graph_world.models.basic_gnn import BasicGNN
 from graph_world.self_supervised_learning.pretext_tasks import BasicPretextTask
 from typing import TypedDict, Type, Union
-=======
 import inspect
->>>>>>> 4f886d36
 
 
 from ..beam.benchmarker import BenchmarkerWrapper
