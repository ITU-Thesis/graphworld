from torch_geometric.nn.models.deep_graph_infomax import DeepGraphInfomax as DeepGraphInfomaxModule
from torch import Tensor
from torch.nn import Module
import torch.nn.functional as F
import torch
import gin
from .basic_pretext_task import BasicPretextTask
from ..augmentation import node_feature_shuffle
#from torchmetrics.functional import pairwise_cosine_similarity
from typing import Union
from ..loss import jensen_shannon_loss
from ..graph import SubGraph
from torch_geometric.nn import global_mean_pool
<<<<<<< HEAD
from torch_geometric.utils import to_dense_adj, degree
import math
from .utils import pairwise_cosine_similarity
=======
from torch_geometric.utils import to_dense_adj
from torch_geometric.data import Batch, Data
>>>>>>> 579e3d9f


@gin.configurable
class DeepGraphInfomax(BasicPretextTask):
    '''
    Deep Graph Infomax proposed in Velickovic, Petar, et al. "Deep graph infomax." ICLR (Poster) 2.3 (2019): 4.
    '''

    def __init__(self, **kwargs):
        super().__init__(**kwargs)
        def summary_fn(h, *args, **kwargs): return h.mean(dim=0)

        self.dgi = DeepGraphInfomaxModule(
            hidden_channels=self.encoder.out_channels,
            encoder=self.encoder,
            summary=summary_fn,
            corruption=node_feature_shuffle
        )
        self.decoder = self.dgi  # Needed to pull parameters

    def make_loss(self, embeddings: Tensor):
        pos_z, neg_z, summary = self.dgi(self.data.x, self.data.edge_index)
        return self.dgi.loss(pos_z=pos_z, neg_z=neg_z, summary=summary)


class ClusterNet(Module):
    '''
    ClusterNet propoesd in Wilder, B., E. Ewing, B. Dilkina, and M. Tambe (2019). End to end learning and optimization on graphs.
    Implementation modified from: https://github.com/cmavro/Graph-InfoClust-GIC
    Original implementation of ClusterNet can be found here: https://github.com/bwilder0/clusternet
    '''

    def __init__(self, k: int, temperature: float, num_iter: int, out_channels: int, **kwargs):
        super().__init__()
        self.k = k
        self.temperature = temperature
        self.num_iter = num_iter
        self.out_channels = out_channels

    def compute(self, data: Tensor, num_iter: int, mu_init: Tensor):
        # [0, 1] normalize
        data = data / (data.norm(dim=1) + 1e-8)[:, None]

        mu = mu_init

        for _ in range(num_iter):
            mu = mu / mu.norm(dim=1, p='fro')[:, None]

            # Get distances & compute cosine similarity
<<<<<<< HEAD
            cosine_similarities = torch.randn((data.shape[0], mu.shape[0]))     # (N observations x N clusters)

            cosine_similarities = pairwise_cosine_similarity(data, mu, zero_diagonal=False)      # (N observations x N clusters)
            r = F.softmax(-self.temperature * cosine_similarities, dim=1)   # (N observations x N clusters)
            cluster_r = r.sum(dim=0)                                        # (N clusters)
            cluster_mean = r.t() @ data                                     # (N clusters x N feats)
            new_mu = torch.diag(1 / cluster_r) @ cluster_mean               # (N clusters x N feats)
=======
            cosine_similarities = pairwise_cosine_similarity(
                data, mu)      # (N observations x N clusters)
            r = F.softmax(-self.temperature * cosine_similarities,
                          dim=1)   # (N observations x N clusters)
            # (N clusters)
            cluster_r = r.sum(dim=0)
            # (N clusters x N feats)
            cluster_mean = r.t() @ data
            # (N clusters x N feats)
            new_mu = torch.diag(1 / cluster_r) @ cluster_mean
>>>>>>> 579e3d9f
            mu = new_mu

        return mu, r

    def forward(self, embeddings: Tensor) -> Union[Tensor, Tensor]:
        mu_init = torch.rand(self.k, self.out_channels)
        mu_init, _ = self.compute(data=embeddings, num_iter=1, mu_init=mu_init)
        mu, r = self.compute(
            data=embeddings, num_iter=self.num_iter, mu_init=mu_init)

        return mu, r


@gin.configurable
class GraphInfoClust(BasicPretextTask):
<<<<<<< HEAD
    def __init__(self, cluster_ratio: float, temperature : float, alpha: float,  **kwargs):
=======
    def __init__(self, k: int, temperature: float, num_cluster_iter: int, alpha: float,  **kwargs):
>>>>>>> 579e3d9f
        super().__init__(**kwargs)
        assert alpha >= 0. and alpha <= 1.
        k = math.ceil(self.data.x.shape[0]*cluster_ratio)
        def summary_fn(h, *args, **kwargs): return h.mean(dim=0)
        self.alpha = alpha
<<<<<<< HEAD
        self.cluster = ClusterNet(k=k, temperature=temperature, num_iter=11, out_channels=self.encoder.out_channels)
=======
        self.cluster = ClusterNet(k=k, temperature=temperature,
                                  num_iter=num_cluster_iter, out_channels=self.encoder.out_channels)
>>>>>>> 579e3d9f
        self.dgi = DeepGraphInfomaxModule(
            hidden_channels=self.encoder.out_channels,
            encoder=self.encoder,
            summary=summary_fn,
            corruption=node_feature_shuffle
        )

    def clustering_discriminator(self, embedding: Tensor, summary: Tensor) -> Tensor:
        '''
        Discriminator for the clustering
        '''
        N, D = embedding.shape
        inner_product_similarity = torch.sigmoid(
            torch.bmm(embedding.view(N, 1, D), summary.view(N, D, 1)).squeeze())
        return inner_product_similarity

    def make_loss(self, embedding: Tensor):
        # DGI (global) objective
        pos_z, neg_z, summary = self.dgi(self.data.x, self.data.edge_index)
        dgi_loss = self.dgi.loss(pos_z=pos_z, neg_z=neg_z, summary=summary)

        # Clustering (coarse-grained) objective
        mu, r = self.cluster(pos_z)
        # (N observations x cluster dim)
        cluster_summary = torch.sigmoid(r @ mu)
        positive_score = self.clustering_discriminator(
            pos_z, cluster_summary).squeeze()
        negative_score = self.clustering_discriminator(
            neg_z, cluster_summary).squeeze()
        cluster_loss = jensen_shannon_loss(
            positive_instance=positive_score, negative_instance=negative_score)

        return self.alpha * dgi_loss + (1 - self.alpha) * cluster_loss


@gin.configurable
class SUBG_CON(BasicPretextTask):
    '''
    Proposed by:
        Jiao, Yizhu, m.fl. “Sub-graph Contrast for Scalable Self-Supervised Graph Representation Learning”. arXiv preprint arXiv:2009.10273, 2020.
    '''

    def __init__(self, alpha: float, k: int, margin: float = 1/2, **kwargs):
        super().__init__(**kwargs)
        assert alpha >= 0. and alpha <= 1.
        assert k > 0

        self.N = self.data.num_nodes

        A = to_dense_adj(self.data.edge_index).squeeze().fill_diagonal_(1)
        D_inv = torch.diag(1/A.sum(dim=1))
        I = torch.eye(A.shape[0])
        P = A@D_inv
        S = torch.linalg.pinv(I - (alpha * I + (1-alpha)*P))
        S = S.fill_diagonal_(S.min() - 1)


        # Take the k most important neighbours
        S_top_k = S.topk(k=k, dim=1).indices
        S_top_k = torch.concat([
            S_top_k, 
            torch.arange(start=0, end=A.shape[0], step=1).unsqueeze(dim=1)
        ], dim=1)

        assert (S_top_k.shape[0] == A.shape[0]) and (S_top_k.shape[1] == k + 1)

        self.loss = torch.nn.MarginRankingLoss(margin=margin, reduction='mean')

        # Subgraphs for each node
        subgraphs = [SubGraph(node_indices=S_top_k[i, :],
                              data=self.data) for i in range(self.N)]
        self.subgraphs_batch = Batch.from_data_list(
            [subgraph.subgraph_data for subgraph in subgraphs])

        # Subgraph offsets in the feature / embedding matrix of all merged subgraphs
        subgraph_offsets = [0] * (len(subgraphs) + 1)

        # Used for the picking function
        self.central_node_indices = [None] * len(subgraphs)
        for (i, subgraph) in enumerate(subgraphs):
            subgraph_offsets[i + 1] = subgraph_offsets[i] + \
                subgraph.subgraph_number_of_nodes
            self.central_node_indices[i] = subgraph_offsets[i] + \
                subgraph.get_old_to_new_index(i)

    def __get_embedding_and_summary(self) -> Union[Tensor, Tensor]:
        all_embeddings = self.encoder(
            self.subgraphs_batch.x, self.subgraphs_batch.edge_index)
        summaries = torch.sigmoid(global_mean_pool(
            x=all_embeddings, batch=self.subgraphs_batch.batch))
        # Picking function
        embeddings = all_embeddings[self.central_node_indices, :]

        assert embeddings.shape == summaries.shape
        return embeddings, summaries

    def get_downstream_embeddings(self) -> Tensor:
        return self.__get_embedding_and_summary()[0]

    def make_loss(self, embeddings, **kwargs):
        rand_idx = torch.randperm(self.N)
        embeddings1, summaries1 = self.__get_embedding_and_summary()

        summaries2 = summaries1[rand_idx]
        embeddings2 = embeddings1[rand_idx]

        positives1 = torch.sigmoid((embeddings1 * summaries1).sum(dim=1))
        negatives1 = torch.sigmoid((embeddings1 * summaries2).sum(dim=1))

        positives2 = torch.sigmoid((embeddings2 * summaries2).sum(dim=1))
        negatives2 = torch.sigmoid((embeddings2 * summaries1).sum(dim=1))

        ones = torch.ones(self.N)

        loss_1 = self.loss(positives1, negatives1, ones)
        loss_2 = self.loss(positives2, negatives2, ones)

        return loss_1 + loss_2<|MERGE_RESOLUTION|>--- conflicted
+++ resolved
@@ -11,14 +11,10 @@
 from ..loss import jensen_shannon_loss
 from ..graph import SubGraph
 from torch_geometric.nn import global_mean_pool
-<<<<<<< HEAD
-from torch_geometric.utils import to_dense_adj, degree
+from torch_geometric.utils import to_dense_adj
+from torch_geometric.data import Batch, Data
 import math
 from .utils import pairwise_cosine_similarity
-=======
-from torch_geometric.utils import to_dense_adj
-from torch_geometric.data import Batch, Data
->>>>>>> 579e3d9f
 
 
 @gin.configurable
@@ -68,7 +64,6 @@
             mu = mu / mu.norm(dim=1, p='fro')[:, None]
 
             # Get distances & compute cosine similarity
-<<<<<<< HEAD
             cosine_similarities = torch.randn((data.shape[0], mu.shape[0]))     # (N observations x N clusters)
 
             cosine_similarities = pairwise_cosine_similarity(data, mu, zero_diagonal=False)      # (N observations x N clusters)
@@ -76,18 +71,6 @@
             cluster_r = r.sum(dim=0)                                        # (N clusters)
             cluster_mean = r.t() @ data                                     # (N clusters x N feats)
             new_mu = torch.diag(1 / cluster_r) @ cluster_mean               # (N clusters x N feats)
-=======
-            cosine_similarities = pairwise_cosine_similarity(
-                data, mu)      # (N observations x N clusters)
-            r = F.softmax(-self.temperature * cosine_similarities,
-                          dim=1)   # (N observations x N clusters)
-            # (N clusters)
-            cluster_r = r.sum(dim=0)
-            # (N clusters x N feats)
-            cluster_mean = r.t() @ data
-            # (N clusters x N feats)
-            new_mu = torch.diag(1 / cluster_r) @ cluster_mean
->>>>>>> 579e3d9f
             mu = new_mu
 
         return mu, r
@@ -103,22 +86,13 @@
 
 @gin.configurable
 class GraphInfoClust(BasicPretextTask):
-<<<<<<< HEAD
     def __init__(self, cluster_ratio: float, temperature : float, alpha: float,  **kwargs):
-=======
-    def __init__(self, k: int, temperature: float, num_cluster_iter: int, alpha: float,  **kwargs):
->>>>>>> 579e3d9f
         super().__init__(**kwargs)
         assert alpha >= 0. and alpha <= 1.
         k = math.ceil(self.data.x.shape[0]*cluster_ratio)
         def summary_fn(h, *args, **kwargs): return h.mean(dim=0)
         self.alpha = alpha
-<<<<<<< HEAD
         self.cluster = ClusterNet(k=k, temperature=temperature, num_iter=11, out_channels=self.encoder.out_channels)
-=======
-        self.cluster = ClusterNet(k=k, temperature=temperature,
-                                  num_iter=num_cluster_iter, out_channels=self.encoder.out_channels)
->>>>>>> 579e3d9f
         self.dgi = DeepGraphInfomaxModule(
             hidden_channels=self.encoder.out_channels,
             encoder=self.encoder,
