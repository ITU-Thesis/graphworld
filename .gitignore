# Byte-compiled / optimized / DLL files
__pycache__/
*.py[cod]
*$py.class


# Distribution / packaging
.Python
env/
bin/
.vscode/

# Unit test / coverage reports
.coverage

# Docker & Singularity images
*.sif
*.tar

# Output
out/

# evaluation and results
*.ndjson
shards/
raw/
<<<<<<< HEAD
/results
=======

# Wierd file
.nfs000000620b1b042f000016e3
>>>>>>> bf6971e2
<|MERGE_RESOLUTION|>--- conflicted
+++ resolved
@@ -24,10 +24,7 @@
 *.ndjson
 shards/
 raw/
-<<<<<<< HEAD
 /results
-=======
 
 # Wierd file
 .nfs000000620b1b042f000016e3
->>>>>>> bf6971e2
